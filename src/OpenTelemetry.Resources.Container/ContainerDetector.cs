--- conflicted
+++ resolved
@@ -88,115 +88,6 @@
                 if (!string.IsNullOrEmpty(line))
                 {
                     if (parseMode == ParseMode.V1)
-                    {
-                        containerId = GetIdFromLineV1(line);
-                    }
-                    else if (parseMode == ParseMode.V2 && line.Contains(Hostname, StringComparison.Ordinal))
-                    {
-                        containerId = GetIdFromLineV2(line);
-                    }
-                }
-
-                if (!string.IsNullOrEmpty(containerId))
-                {
-                    return containerId;
-                }
-            }
-        }
-        catch (Exception ex)
-        {
-            ContainerResourceEventSource.Log.ExtractResourceAttributesException($"{nameof(ContainerDetector)} : Failed to extract Container id from path", ex);
-        }
-
-        return null;
-    }
-
-    /// <summary>
-    /// Gets the Container Id from the line after removing the prefix and suffix from the cgroupv1 format.
-    /// </summary>
-    /// <param name="line">line read from cgroup file.</param>
-    /// <returns>Container Id, Null if not found.</returns>
-    private static string? GetIdFromLineV1(string line)
-    {
-        // This cgroup output line should have the container id in it
-        int lastSlashIndex = line.LastIndexOf('/');
-        if (lastSlashIndex < 0)
-        {
-            return null;
-        }
-
-        string lastSection = line.Substring(lastSlashIndex + 1);
-        int startIndex = lastSection.LastIndexOf('-');
-        int endIndex = lastSection.LastIndexOf('.');
-
-        string containerId = RemovePrefixAndSuffixIfNeeded(lastSection, startIndex, endIndex);
-
-        if (string.IsNullOrEmpty(containerId) || !EncodingUtils.IsValidHexString(containerId))
-        {
-            return null;
-        }
-
-        return containerId;
-    }
-
-    /// <summary>
-    /// Gets the Container Id from the line of the cgroupv2 format.
-    /// </summary>
-    /// <param name="line">line read from cgroup file.</param>
-    /// <returns>Container Id, Null if not found.</returns>
-    private static string? GetIdFromLineV2(string line)
-    {
-        string? containerId = null;
-        var match = Regex.Match(line, @".*/.+/([\w+-.]{64})/.*$");
-        if (match.Success)
-        {
-            containerId = match.Groups[1].Value;
-        }
-
-        if (string.IsNullOrEmpty(containerId) || !EncodingUtils.IsValidHexString(containerId!))
-        {
-            return null;
-        }
-
-        return containerId;
-    }
-
-    private static string RemovePrefixAndSuffixIfNeeded(string input, int startIndex, int endIndex)
-    {
-        startIndex = (startIndex == -1) ? 0 : startIndex + 1;
-        if (endIndex == -1)
-        {
-            endIndex = input.Length;
-        }
-
-        return input.Substring(startIndex, endIndex - startIndex);
-    }
-
-    private string? ExtractK8sContainerId()
-    {
-        try
-        {
-            var baseUrl = this.k8sMetadataFetcher.GetServiceBaseUrl();
-            var containerName = this.k8sMetadataFetcher.GetContainerName();
-            if (string.IsNullOrEmpty(baseUrl) || string.IsNullOrEmpty(containerName))
-            {
-                return null;
-            }
-
-            var @namespace = this.k8sMetadataFetcher.GetNamespace();
-            var hostname = this.k8sMetadataFetcher.GetPodName() ?? this.k8sMetadataFetcher.GetHostname();
-            var url = $"{baseUrl}/api/v1/namespaces/{@namespace}/pods/{hostname}";
-            var credentials = this.k8sMetadataFetcher.GetApiCredential();
-            if (string.IsNullOrEmpty(credentials))
-            {
-<<<<<<< HEAD
-                return null;
-            }
-=======
-                string? containerId = null;
-                if (!string.IsNullOrEmpty(line))
-                {
-                    if (cgroupVersion == ParseMode.V1)
                     {
                         containerId = GetIdFromLineV1(line);
                     }
@@ -209,7 +100,101 @@
                         containerId = GetIdFromLineV2(line);
                     }
                 }
->>>>>>> 98a36c86
+
+                if (!string.IsNullOrEmpty(containerId))
+                {
+                    return containerId;
+                }
+            }
+        }
+        catch (Exception ex)
+        {
+            ContainerResourceEventSource.Log.ExtractResourceAttributesException($"{nameof(ContainerDetector)} : Failed to extract Container id from path", ex);
+        }
+
+        return null;
+    }
+
+    /// <summary>
+    /// Gets the Container Id from the line after removing the prefix and suffix from the cgroupv1 format.
+    /// </summary>
+    /// <param name="line">line read from cgroup file.</param>
+    /// <returns>Container Id, Null if not found.</returns>
+    private static string? GetIdFromLineV1(string line)
+    {
+        // This cgroup output line should have the container id in it
+        int lastSlashIndex = line.LastIndexOf('/');
+        if (lastSlashIndex < 0)
+        {
+            return null;
+        }
+
+        string lastSection = line.Substring(lastSlashIndex + 1);
+        int startIndex = lastSection.LastIndexOf('-');
+        int endIndex = lastSection.LastIndexOf('.');
+
+        string containerId = RemovePrefixAndSuffixIfNeeded(lastSection, startIndex, endIndex);
+
+        if (string.IsNullOrEmpty(containerId) || !EncodingUtils.IsValidHexString(containerId))
+        {
+            return null;
+        }
+
+        return containerId;
+    }
+
+    /// <summary>
+    /// Gets the Container Id from the line of the cgroupv2 format.
+    /// </summary>
+    /// <param name="line">line read from cgroup file.</param>
+    /// <returns>Container Id, Null if not found.</returns>
+    private static string? GetIdFromLineV2(string line)
+    {
+        string? containerId = null;
+        var match = Regex.Match(line, @".*/.+/([\w+-.]{64})/.*$");
+        if (match.Success)
+        {
+            containerId = match.Groups[1].Value;
+        }
+
+        if (string.IsNullOrEmpty(containerId) || !EncodingUtils.IsValidHexString(containerId!))
+        {
+            return null;
+        }
+
+        return containerId;
+    }
+
+    private static string RemovePrefixAndSuffixIfNeeded(string input, int startIndex, int endIndex)
+    {
+        startIndex = (startIndex == -1) ? 0 : startIndex + 1;
+        if (endIndex == -1)
+        {
+            endIndex = input.Length;
+        }
+
+        return input.Substring(startIndex, endIndex - startIndex);
+    }
+
+    private string? ExtractK8sContainerId()
+    {
+        try
+        {
+            var baseUrl = this.k8sMetadataFetcher.GetServiceBaseUrl();
+            var containerName = this.k8sMetadataFetcher.GetContainerName();
+            if (string.IsNullOrEmpty(baseUrl) || string.IsNullOrEmpty(containerName))
+            {
+                return null;
+            }
+
+            var @namespace = this.k8sMetadataFetcher.GetNamespace();
+            var hostname = this.k8sMetadataFetcher.GetPodName() ?? this.k8sMetadataFetcher.GetHostname();
+            var url = $"{baseUrl}/api/v1/namespaces/{@namespace}/pods/{hostname}";
+            var credentials = this.k8sMetadataFetcher.GetApiCredential();
+            if (string.IsNullOrEmpty(credentials))
+            {
+                return null;
+            }
 
             using var httpClientHandler = ServerCertificateValidationHandler.Create(K8sCertificatePath, ContainerResourceEventSource.Log);
             var response = AsyncHelper.RunSync(() => ResourceDetectorUtils.SendOutRequestAsync(url, HttpMethod.Get, new KeyValuePair<string, string>("Authorization", credentials), httpClientHandler));
