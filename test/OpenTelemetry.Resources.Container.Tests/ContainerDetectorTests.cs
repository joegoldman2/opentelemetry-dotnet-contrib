--- conflicted
+++ resolved
@@ -18,42 +18,25 @@
             name: "cgroupv1 with prefix",
             line: "13:name=systemd:/podruntime/docker/kubepods/crio-e2cc29debdf85dde404998aa128997a819ff",
             expectedContainerId: "e2cc29debdf85dde404998aa128997a819ff",
-<<<<<<< HEAD
-            cgroupVersion: ParseMode.V1),
-=======
-            cgroupVersion: ContainerDetector.ParseMode.V1),
-
->>>>>>> 36491324
+            cgroupVersion: ParseMode.V1),
+
         new(
             name: "cgroupv1 with suffix",
             line: "13:name=systemd:/podruntime/docker/kubepods/ac679f8a8319c8cf7d38e1adf263bc08d23.aaaa",
             expectedContainerId: "ac679f8a8319c8cf7d38e1adf263bc08d23",
-<<<<<<< HEAD
-            cgroupVersion: ParseMode.V1),
-=======
-            cgroupVersion: ContainerDetector.ParseMode.V1),
-
->>>>>>> 36491324
+            cgroupVersion: ParseMode.V1),
+
         new(
             name: "cgroupv1 with prefix and suffix",
             line: "13:name=systemd:/podruntime/docker/kubepods/crio-dc679f8a8319c8cf7d38e1adf263bc08d23.stuff",
             expectedContainerId: "dc679f8a8319c8cf7d38e1adf263bc08d23",
-<<<<<<< HEAD
-            cgroupVersion: ParseMode.V1),
-=======
-            cgroupVersion: ContainerDetector.ParseMode.V1),
-
->>>>>>> 36491324
+            cgroupVersion: ParseMode.V1),
+
         new(
             name: "cgroupv1 with container Id",
             line: "13:name=systemd:/pod/d86d75589bf6cc254f3e2cc29debdf85dde404998aa128997a819ff991827356",
             expectedContainerId: "d86d75589bf6cc254f3e2cc29debdf85dde404998aa128997a819ff991827356",
-<<<<<<< HEAD
-            cgroupVersion: ParseMode.V1),
-    };
-=======
-            cgroupVersion: ContainerDetector.ParseMode.V1)
->>>>>>> 36491324
+            cgroupVersion: ParseMode.V1)
 
     ];
 
@@ -63,62 +46,37 @@
             name: "cgroupv2 with container Id",
             line: "13:name=systemd:/pod/d86d75589bf6cc254f3e2cc29debdf85dde404998aa128997a819ff991827356/hostname",
             expectedContainerId: "d86d75589bf6cc254f3e2cc29debdf85dde404998aa128997a819ff991827356",
-<<<<<<< HEAD
-            cgroupVersion: ParseMode.V2),
-=======
-            cgroupVersion: ContainerDetector.ParseMode.V2),
-
->>>>>>> 36491324
+            cgroupVersion: ParseMode.V2),
+
         new(
             name: "cgroupv2 with full line",
             line: "473 456 254:1 /docker/containers/dc64b5743252dbaef6e30521c34d6bbd1620c8ce65bdb7bf9e7143b61bb5b183/hostname /etc/hostname rw,relatime - ext4 /dev/vda1 rw",
             expectedContainerId: "dc64b5743252dbaef6e30521c34d6bbd1620c8ce65bdb7bf9e7143b61bb5b183",
-<<<<<<< HEAD
-            cgroupVersion: ParseMode.V2),
-=======
-            cgroupVersion: ContainerDetector.ParseMode.V2),
-
->>>>>>> 36491324
+            cgroupVersion: ParseMode.V2),
+
         new(
             name: "cgroupv2 with minikube containerd mountinfo",
             line: "1537 1517 8:1 /var/lib/containerd/io.containerd.grpc.v1.cri/sandboxes/fb5916a02feca96bdeecd8e062df9e5e51d6617c8214b5e1f3ff9320f4402ae6/hostname /etc/hostname rw,relatime - ext4 /dev/sda1 rw",
             expectedContainerId: "fb5916a02feca96bdeecd8e062df9e5e51d6617c8214b5e1f3ff9320f4402ae6",
-<<<<<<< HEAD
-            cgroupVersion: ParseMode.V2),
-=======
-            cgroupVersion: ContainerDetector.ParseMode.V2),
-
->>>>>>> 36491324
+            cgroupVersion: ParseMode.V2),
+
         new(
             name: "cgroupv2 with minikube docker mountinfo",
             line: "2327 2307 8:1 /var/lib/docker/containers/a1551a1d7e1881d6c18d2c9ec462cab6ad3666825f0adb2098e9d5b198fd7e19/hostname /etc/hostname rw,relatime - ext4 /dev/sda1 rw",
             expectedContainerId: "a1551a1d7e1881d6c18d2c9ec462cab6ad3666825f0adb2098e9d5b198fd7e19",
-<<<<<<< HEAD
-            cgroupVersion: ParseMode.V2),
-=======
-            cgroupVersion: ContainerDetector.ParseMode.V2),
-
->>>>>>> 36491324
+            cgroupVersion: ParseMode.V2),
+
         new(
             name: "cgroupv2 with minikube docker mountinfo2",
             line: "929 920 254:1 /docker/volumes/minikube/_data/lib/docker/containers/0eaa6718003210b6520f7e82d14b4c8d4743057a958a503626240f8d1900bc33/hostname /etc/hostname rw,relatime - ext4 /dev/vda1 rw",
             expectedContainerId: "0eaa6718003210b6520f7e82d14b4c8d4743057a958a503626240f8d1900bc33",
-<<<<<<< HEAD
-            cgroupVersion: ParseMode.V2),
-=======
-            cgroupVersion: ContainerDetector.ParseMode.V2),
-
->>>>>>> 36491324
+            cgroupVersion: ParseMode.V2),
+
         new(
             name: "cgroupv2 with podman mountinfo",
             line: "1096 1088 0:104 /containers/overlay-containers/1a2de27e7157106568f7e081e42a8c14858c02bd9df30d6e352b298178b46809/userdata/hostname /etc/hostname rw,nosuid,nodev,relatime - tmpfs tmpfs rw,size=813800k,nr_inodes=203450,mode=700,uid=1000,gid=1000",
             expectedContainerId: "1a2de27e7157106568f7e081e42a8c14858c02bd9df30d6e352b298178b46809",
-<<<<<<< HEAD
-            cgroupVersion: ParseMode.V2),
-    };
-=======
-            cgroupVersion: ContainerDetector.ParseMode.V2)
->>>>>>> 36491324
+            cgroupVersion: ParseMode.V2)
 
     ];
 
@@ -127,23 +85,14 @@
         new(
             name: "Invalid cgroupv1 line",
             line: "13:name=systemd:/podruntime/docker/kubepods/ac679f8a8319c8cf7d38e1adf263bc08d23zzzz",
-<<<<<<< HEAD
-            cgroupVersion: ParseMode.V1),
+            cgroupVersion: ParseMode.V1),
+
         new(
             name: "Invalid hex cgroupv2 line (contains a z)",
             line: "13:name=systemd:/var/lib/containerd/io.containerd.grpc.v1.cri/sandboxes/fb5916a02feca96bdeecd8e062df9e5e51d6617c8214b5e1f3fz9320f4402ae6/hostname",
-            cgroupVersion: ParseMode.V2),
-    };
-=======
-            cgroupVersion: ContainerDetector.ParseMode.V1),
-
-        new(
-            name: "Invalid hex cgroupv2 line (contains a z)",
-            line: "13:name=systemd:/var/lib/containerd/io.containerd.grpc.v1.cri/sandboxes/fb5916a02feca96bdeecd8e062df9e5e51d6617c8214b5e1f3fz9320f4402ae6/hostname",
-            cgroupVersion: ContainerDetector.ParseMode.V2)
+            cgroupVersion: ParseMode.V2)
 
     ];
->>>>>>> 36491324
 
     [Fact]
     public void TestValidContainer()
